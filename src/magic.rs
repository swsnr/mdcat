--- conflicted
+++ resolved
@@ -6,17 +6,11 @@
 
 //! Magic util functions for detecting image types.
 
-<<<<<<< HEAD
-use mime::{FromStrError, Mime};
-=======
 use anyhow::{anyhow, Context, Result};
 use mime::Mime;
->>>>>>> 63f6e04a
 use std::io::prelude::*;
 use std::io::ErrorKind;
 use std::process::*;
-use std::str::Utf8Error;
-use thiserror::Error;
 
 /// Whether the given MIME type denotes an SVG image.
 pub fn is_svg(mime: &Mime) -> bool {
@@ -28,33 +22,8 @@
     *mime == mime::IMAGE_PNG
 }
 
-#[derive(Error, Debug)]
-pub enum Error {
-    #[error("Failed to invoke 'file': {source}")]
-    FileInvocationError {
-        #[from]
-        source: std::io::Error,
-    },
-    #[error("'file' failed with code {status}: {stderr:?}")]
-    FileFailed { status: ExitStatus, stderr: String },
-    #[error("'file' returned an invalid mime type: {source}")]
-    InvalidMimeTypeError {
-        #[from]
-        source: FromStrError,
-    },
-    #[error("'file' returned invalid UTF-8: {source}")]
-    InvalidOutputError {
-        #[from]
-        source: Utf8Error,
-    },
-}
-
 /// Detect mime type with `file`.
-<<<<<<< HEAD
-pub fn detect_mime_type(buffer: &[u8]) -> Result<Mime, Error> {
-=======
 pub fn detect_mime_type(buffer: &[u8]) -> Result<Mime> {
->>>>>>> 63f6e04a
     let mut process = Command::new("file")
         .arg("--brief")
         .arg("--mime-type")
@@ -91,18 +60,11 @@
             .parse()
             .with_context(|| format!("Failed to parse mime type from output: {}", stdout))
     } else {
-<<<<<<< HEAD
-        Err(Error::FileFailed {
-            status: output.status,
-            stderr: String::from_utf8_lossy(&output.stderr).into(),
-        })
-=======
         Err(anyhow!(
             "file --brief --mime-type failed with status {}: {}",
             output.status,
             String::from_utf8_lossy(&output.stderr)
         ))
->>>>>>> 63f6e04a
     }
 }
 
